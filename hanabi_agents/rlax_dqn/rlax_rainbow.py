--- conflicted
+++ resolved
@@ -149,7 +149,6 @@
             obs                -- observation.
             lm                 -- one-hot encoded legal actions
         """
-<<<<<<< HEAD
         # compute q values
         # calculate q value from distributional output
         # by calculating mean of distribution
@@ -163,12 +162,6 @@
             q_vals = network.apply(net_params, None, obs)
         
         # mask q values of illegal actions
-=======
-        # compute logits and convert those to q_vals
-        logits = network.apply(net_params, None, obs)
-        probs = jax.nn.softmax(logits, axis=-1)
-        q_vals = jnp.mean(probs * atoms, axis=-1)
->>>>>>> 6e936095
         q_vals = jnp.where(lms, q_vals, -jnp.inf)
 
         # select best action
@@ -195,37 +188,19 @@
             beta_is            -- importance sampling exponent
         """
 
-<<<<<<< HEAD
+
         def categorical_double_q_td(online_params, trg_params, obs_tm1, a_tm1, r_t, obs_t, term_t, discount_t):
             """
             calculate double q td loss for distributional network
             """
-=======
-        def categorical_double_q_td(online_params, trg_params, obs_tm1, a_tm1, r_t, obs_t, lm_t, term_t, discount_t):
->>>>>>> 6e936095
             q_logits_tm1 = network.apply(online_params, None, obs_tm1)
             q_logits_t = network.apply(trg_params, None, obs_t)
             q_logits_sel = network.apply(online_params, None, obs_t)
             q_sel = jnp.mean(jax.nn.softmax(q_logits_sel, axis=-1) * atoms, axis=-1)
-<<<<<<< HEAD
             # set discount to zero if state terminal
             term_t = term_t.reshape(r_t.shape)
             discount_t = jnp.where(term_t, 0, discount_t)
             batch_error = jax.vmap(rlax.categorical_double_q_learning, in_axes=(None, 0, 0, 0, 0, None, 0, 0,))
-=======
-            # set q values of illegal actions to a large negative number.
-            #  q_sel = jnp.where(lm_t, q_sel, -1e2)
-            #  q_t = jnp.where(lm_t, q_t, -1e3)
-            # set q values to zero if the state is terminal, i.e.
-            #  q_t = jnp.where(jnp.broadcast_to(term_t, q_t.shape), 0.0, q_t)
-            
-            # set discount to zero if state terminal
-            term_t = term_t.reshape(r_t.shape)
-            discount_t = jnp.where(term_t, 0, discount_t)
-
-            batch_error = jax.vmap(rlax.categorical_double_q_learning,
-                                   in_axes=(None, 0, 0, 0, 0, None, 0, 0,))
->>>>>>> 6e936095
             td_errors = batch_error(atoms[0], q_logits_tm1, a_tm1, r_t, discount_t, atoms[0], q_logits_t, q_sel)
             return td_errors
         
@@ -334,7 +309,6 @@
 
             def q_net(obs):
                 layers_ = tuple(layers) + (onp.prod(output_shape), )
-<<<<<<< HEAD
                 if use_noisy_network:
                     network = NoisyMLP(layers_, factorized_noise=use_factorized_noise)
                 else:
@@ -365,18 +339,6 @@
         
         # initialize network
         self.trg_params = self.network.init(next(self.rng), input_placeholder)
-=======
-                network = NoisyMLP(layers_, factorized_noise=self.params.factorized_noise)
-                return hk.Reshape(output_shape=output_shape)(network(obs))
-
-            return hk.transform(q_net)
-
-        self.network = build_network(params.layers,
-                                     (action_spec.num_values, params.n_atoms))
-        self.trg_params = self.network.init(
-            next(self.rng), 
-            onp.zeros((observation_spec.shape[0], observation_spec.shape[1] * self.params.history_size), dtype = onp.float16))
->>>>>>> 6e936095
         self.online_params = self.trg_params
         
         # initialize support for distributional output (for each action)
@@ -393,7 +355,6 @@
         # Initialize experience buffer
         if params.use_priority:
             self.experience = PriorityBuffer(
-<<<<<<< HEAD
                 observation_spec.shape[1] * self.params.history_size, # shape of observation
                 params.experience_buffer_size, # buffer size
                 alpha=self.params.priority_w # prioritization exponent
@@ -404,20 +365,6 @@
                 params.experience_buffer_size # buffer size
             )
 
-=======
-                observation_spec.shape[1] * self.params.history_size,
-                action_spec.num_values,
-                1,
-                params.experience_buffer_size,
-                alpha=self.params.priority_w)
-        else:
-            self.experience = ExperienceBuffer(
-                observation_spec.shape[1] * self.params.history_size,
-                action_spec.num_values,
-                1,
-                params.experience_buffer_size)
-        self.last_obs = onp.empty(observation_spec.shape)
->>>>>>> 6e936095
         self.requires_vectorized_observation = lambda: True
         
         self.train_step = 0
@@ -451,7 +398,6 @@
         pass
 
     def add_experience(self, observations_tm1, actions_tm1, rewards_t, observations_t, term_t):
-<<<<<<< HEAD
         """
         Add transition batch to experience buffer
         """
@@ -472,23 +418,6 @@
         Apply reward shaping function to list of HanabiObservation, HanabiMove
         if shaper object is defined at initialization
         """
-=======
-
-        obs_vec_tm1 = observations_tm1[1][0]
-        obs_vec_t = observations_t[1][0]
-        legal_actions_t = observations_t[1][1]
-
-        self.experience.add_transitions(
-            obs_vec_tm1,
-            actions_tm1.reshape(-1,1),
-            rewards_t,
-            obs_vec_t,
-            legal_actions_t,
-            term_t)
-        
-    def shape_rewards(self, observations, moves):
-        
->>>>>>> 6e936095
         if self.reward_shaper is not None:
             shaped_rewards, shape_type = self.reward_shaper.shape(observations[0], 
                                                                   moves,
@@ -502,15 +431,11 @@
         
         if not self.params.fixed_weights:
 
-<<<<<<< HEAD
             # sample batch of transitions from buffer
-=======
->>>>>>> 6e936095
             if self.params.use_priority:
                 sample_indices, prios, transitions = self.experience.sample_batch(
                     self.params.train_batch_size)
             else:
-<<<<<<< HEAD
                 transitions = self.experience.sample_batch(self.params.train_batch_size)
                 prios = onp.ones(transitions.observation_tm1.shape[0])
     
@@ -521,15 +446,6 @@
                 self.params.use_distribution,
                 self.params.use_double_q,
                 self.atoms,
-=======
-                transitions = self.experience.sample(self.params.train_batch_size)
-                prios = onp.ones(transitions.observation_tm1.shape[0])
-    
-            self.online_params, self.opt_state, tds = self.update_q(
-                self.network,
-                self.atoms,
-                self.optimizer,
->>>>>>> 6e936095
                 self.online_params,
                 self.trg_params,
                 self.opt_state,
@@ -538,58 +454,31 @@
                 prios,
                 self.params.beta_is(self.train_step))
     
-<<<<<<< HEAD
             # update priorities in buffer
             if self.params.use_priority:
                 self.experience.update_priorities(sample_indices, onp.abs(tds))
     
             # periodically update target network
-=======
-            if self.params.use_priority:
-                self.experience.update_priorities(sample_indices, onp.abs(tds))
-    
->>>>>>> 6e936095
             if self.train_step % self.params.target_update_period == 0:
                 self.trg_params = self.online_params
     
             self.train_step += 1
         
     def create_stacker(self, obs_len, n_states):
-<<<<<<< HEAD
         return VectorizedObservationStacker(self.params.history_size, obs_len, n_states)
-=======
-        return VectorizedObservationStacker(self.params.history_size, 
-                                            obs_len,
-                                            n_states)
->>>>>>> 6e936095
 
     def __repr__(self):
         return f"<rlax_dqn.DQNAgent(params={self.params})>"
-
-<<<<<<< HEAD
+      
     def save_weights(self, path, fname_part, only_weights=True):
         """
         Save online and target network weights to the specified path
         added: optionally save optimizer state and experience buffer
         """
-=======
-    def save_weights(self, path, fname_part):
-        """Save online and target network weights to the specified path
-        added: save optimizer state"""
-
-        # TODO save weights using something other than pickle (e.g. numpy + protobuf)
-        #  flat_params, tree_def = jax.tree_util.tree_flatten(self.online_params)
-        #  print(flat_params, tree_def)
-        #  onp.save(join_path(path, "rlax_rainbow_" + fname_part + "_" + str(self.train_step) + "_online.npy"),
-        #           self.online_params)
-        #  onp.save(join_path(path, "rlax_rainbow_" + fname_part + "_" + str(self.train_step) + "_target.npy"),
-        #           self.trg_params)
->>>>>>> 6e936095
         with open(join_path(path, "rlax_rainbow_" + fname_part + "_online.pkl"), 'wb') as of:
             pickle.dump(self.online_params, of)
         with open(join_path(path, "rlax_rainbow_" + fname_part + "_target.pkl"), 'wb') as of:
             pickle.dump(self.trg_params, of)
-<<<<<<< HEAD
         if not only_weights:
             with open(join_path(path, "rlax_rainbow_" + fname_part + "_opt_state.pkl"), 'wb') as of:
                 pickle.dump(jax.tree_util.tree_map(onp.array, self.opt_state), of)
@@ -601,15 +490,6 @@
         older versions of haiku store weights as frozendict, 
         for compatibility convert to mutable dict and then to FlatMapping
         """
-=======
-        with open(join_path(path, "rlax_rainbow_" + fname_part + "_opt_state.pkl"), 'wb') as of:
-            pickle.dump(jax.tree_util.tree_map(onp.array, self.opt_state), of)
-        with open(join_path(path, "rlax_rainbow_" + fname_part + "_experience.pkl"), 'wb') as of:
-            pickle.dump(self.experience.serializable(), of)
-    
-    # older versions of haiku store weights as frozendict, convert to mutable dict and then to FlatMapping
-    def _compat_restore_weights(self, file_w):
->>>>>>> 6e936095
         weights = pickle.load(file_w)
         mutable = hk.data_structures.to_mutable_dict(weights)
         for m in mutable:
@@ -617,7 +497,6 @@
         return hk.data_structures.to_immutable_dict(mutable)
 
     def restore_weights(self, online_weights_file, 
-<<<<<<< HEAD
                         trg_weights_file=None, 
                         opt_state_file=None, 
                         experience_file=None):
@@ -636,26 +515,12 @@
         else:
             self.trg_params = self.online_params
             
-=======
-                        trg_weights_file, 
-                        opt_state_file=None, 
-                        experience_file=None):
-        """Restore online and target network weights from the specified files
-        added: load optimizer state if file name given"""
-        with open(online_weights_file, 'rb') as iwf:
-            self.online_params = self._compat_restore_weights(iwf)#pickle.load(iwf)
-        with open(trg_weights_file, 'rb') as iwf:
-            self.trg_params = self._compat_restore_weights(iwf)#pickle.load(iwf)
->>>>>>> 6e936095
         # optimizer state
         if opt_state_file is not None:
             with open(opt_state_file, 'rb') as iwf:
                 self.opt_state = pickle.load(iwf)
             self.train_step = onp.asscalar(self.opt_state[0].count)
-<<<<<<< HEAD
-            
-=======
->>>>>>> 6e936095
+
         # experience buffer
         if experience_file is not None:
             with open(experience_file, 'rb') as iwf:
