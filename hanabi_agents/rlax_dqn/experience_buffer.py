from typing import Tuple
import numpy as np
import pickle
from .transition import Transition

class ExperienceBuffer:
    """ExperienceBuffer stores transitions for training"""

    def __init__(self, observation_len: int, capacity: int):
        self._obs_tm1_buf = np.empty((capacity, observation_len), dtype=np.byte)
        self._act_tm1_buf = np.empty((capacity, 1), dtype=np.byte)
        self._obs_t_buf = np.empty((capacity, observation_len), dtype=np.byte)
        self._rew_t_buf = np.empty((capacity, 1), dtype=np.float64)
        self._terminal_t_buf = np.empty((capacity, 1), dtype=bool)
        self._sample_range = np.arange(0, capacity, dtype=np.int)
        self.capacity = capacity
        self.oldest_entry = 0
        self.size = 0

    def get_update_indices(self, batch_size):
        """
        Get indices of oldest entries in buffer.
        """
        max_entry = self.oldest_entry + batch_size
        if max_entry <= self.capacity:
            return list(range(self.oldest_entry, max_entry))
        part1 = list(range(self.oldest_entry, self.capacity)) # end of buffer
        part2 = list(range(max_entry - self.capacity)) # start of buffer
        return  + part1 + part2

    def add_transitions(self,
                        observation_tm1: np.ndarray,
                        action_tm1: np.ndarray,
                        reward_t: np.ndarray,
                        observation_t: np.ndarray,
                        terminal_t: np.ndarray):
        """Add a transition to buffer.
        Args:
            observation_tm1 -- source observation. shape (batch_size, observation_len)
            action_tm1      -- action taken from source to destination state. shape (batch_size, 1)
            observation_t   -- destination observation. batch of shape (batch_size, observation_len)
            reward_t        -- reward for getting from source to destination state. shape (batch_size, 1)
            terminal_t      -- flag showing whether the destination state is terminal. shape (batch_size, 1)
        """
        batch_size = len(observation_tm1)
        
        # new batch is written into middle of buffer
        if self.oldest_entry + batch_size <= self.capacity:
            self._obs_tm1_buf[self.oldest_entry : self.oldest_entry + batch_size, :] = observation_tm1
            self._act_tm1_buf[self.oldest_entry : self.oldest_entry + batch_size, :] = action_tm1
            self._obs_t_buf[self.oldest_entry : self.oldest_entry + batch_size, :] = observation_t
            self._rew_t_buf[self.oldest_entry : self.oldest_entry + batch_size, :] = reward_t
            self._terminal_t_buf[self.oldest_entry : self.oldest_entry + batch_size, :] = terminal_t
            self.size = max(self.size, self.oldest_entry + batch_size)
            self.oldest_entry = (self.oldest_entry + batch_size) % self.capacity
            
        # while writing batch into the buffer, end of buffer is reached
        else:
            tail = self.oldest_entry + batch_size - self.capacity
            self._obs_tm1_buf[self.oldest_entry:, :] = observation_tm1[:batch_size - tail]
            self._act_tm1_buf[self.oldest_entry:, :] = action_tm1[:batch_size - tail]
            self._obs_t_buf[self.oldest_entry:, :] = observation_t[:batch_size - tail]
            self._rew_t_buf[self.oldest_entry:, :] = reward_t[:batch_size - tail]
            self._terminal_t_buf[self.oldest_entry:, :] = terminal_t[:batch_size - tail]
            self._obs_tm1_buf[:tail, :] = observation_tm1[-tail:]
            self._act_tm1_buf[:tail, :] = action_tm1[-tail:]
            self._obs_t_buf[:tail, :] = observation_t[-tail:]
            self._rew_t_buf[:tail, :] = reward_t[-tail:]
            self._terminal_t_buf[:tail, :] = terminal_t[-tail:]
            self.oldest_entry = tail
            self.size = self.capacity

    def __getitem__(self, indices):
        return Transition(
<<<<<<< HEAD
            self._obs_tm1_buf[indices], 
            self._act_tm1_buf[indices],
            self._rew_t_buf[indices], 
            self._obs_t_buf[indices],
            self._terminal_t_buf[indices])
        
    def sample_batch(
        self, batch_size: int
    ) -> Tuple[np.ndarray, np.ndarray, np.ndarray, np.ndarray, np.ndarray]:
        """
        Sample <batch_size> transitions from the ExperienceBuffer.
=======
            self._obs_tm1_buf[indices], self._act_tm1_buf[indices],
            self._rew_t_buf[indices], self._obs_t_buf[indices],
            self._lms_t_buf[indices], self._terminal_t_buf[indices])
    
    def serializable(self):      
        lst_serialize = [self._obs_tm1_buf, 
                         self._act_tm1_buf, 
                         self._obs_t_buf,
                         self._lms_t_buf, 
                         self._rew_t_buf, 
                         self._terminal_t_buf,
                         self._sample_range, 
                         self.oldest_entry, 
                         self.capacity, 
                         self.size]
        return lst_serialize
    
    def load(self, lst_serializable):
        self._obs_tm1_buf = lst_serializable[0]
        self._act_tm1_buf = lst_serializable[1]
        self._obs_t_buf = lst_serializable[2]
        self._lms_t_buf = lst_serializable[3]
        self._rew_t_buf = lst_serializable[4]
        self._terminal_t_buf = lst_serializable[5]
        self._sample_range = lst_serializable[6]
        self.oldest_entry = lst_serializable[7]
        self.capacity = lst_serializable[8]
        self.size = lst_serializable[9]

    def sample(self, batch_size: int) -> Tuple[np.ndarray, np.ndarray, np.ndarray,
                                               np.ndarray, np.ndarray]:
        """Sample <batch_size> transitions from the ExperienceBuffer.

        Returns (observation{batch_size, observation_len}, action{batch_size, 1},
                 reward{batch_size, 1}, q_vals{batch_size, max_moves})
>>>>>>> 6e936095
        """
        indices = np.random.choice(self._sample_range[:self.size], size=batch_size)
        return self[indices]
    
    def serializable(self):    
        """
        Get pickable representation of Replay Buffer.
        """  
        lst_serialize = [self._obs_tm1_buf, 
                         self._act_tm1_buf, 
                         self._obs_t_buf,
                         self._rew_t_buf, 
                         self._terminal_t_buf,
                         self._sample_range, 
                         self.oldest_entry, 
                         self.capacity, 
                         self.size]
        return lst_serialize
    
    def load(self, lst_serializable):
        """
        Load pickable representation of Replay Buffer. Inverse function of serializable
        """
        self._obs_tm1_buf = lst_serializable[0]
        self._act_tm1_buf = lst_serializable[1]
        self._obs_t_buf = lst_serializable[2]
        self._rew_t_buf = lst_serializable[3]
        self._terminal_t_buf = lst_serializable[4]
        self._sample_range = lst_serializable[5]
        self.oldest_entry = lst_serializable[6]
        self.capacity = lst_serializable[7]
        self.size = lst_serializable[8]<|MERGE_RESOLUTION|>--- conflicted
+++ resolved
@@ -72,7 +72,6 @@
 
     def __getitem__(self, indices):
         return Transition(
-<<<<<<< HEAD
             self._obs_tm1_buf[indices], 
             self._act_tm1_buf[indices],
             self._rew_t_buf[indices], 
@@ -84,43 +83,6 @@
     ) -> Tuple[np.ndarray, np.ndarray, np.ndarray, np.ndarray, np.ndarray]:
         """
         Sample <batch_size> transitions from the ExperienceBuffer.
-=======
-            self._obs_tm1_buf[indices], self._act_tm1_buf[indices],
-            self._rew_t_buf[indices], self._obs_t_buf[indices],
-            self._lms_t_buf[indices], self._terminal_t_buf[indices])
-    
-    def serializable(self):      
-        lst_serialize = [self._obs_tm1_buf, 
-                         self._act_tm1_buf, 
-                         self._obs_t_buf,
-                         self._lms_t_buf, 
-                         self._rew_t_buf, 
-                         self._terminal_t_buf,
-                         self._sample_range, 
-                         self.oldest_entry, 
-                         self.capacity, 
-                         self.size]
-        return lst_serialize
-    
-    def load(self, lst_serializable):
-        self._obs_tm1_buf = lst_serializable[0]
-        self._act_tm1_buf = lst_serializable[1]
-        self._obs_t_buf = lst_serializable[2]
-        self._lms_t_buf = lst_serializable[3]
-        self._rew_t_buf = lst_serializable[4]
-        self._terminal_t_buf = lst_serializable[5]
-        self._sample_range = lst_serializable[6]
-        self.oldest_entry = lst_serializable[7]
-        self.capacity = lst_serializable[8]
-        self.size = lst_serializable[9]
-
-    def sample(self, batch_size: int) -> Tuple[np.ndarray, np.ndarray, np.ndarray,
-                                               np.ndarray, np.ndarray]:
-        """Sample <batch_size> transitions from the ExperienceBuffer.
-
-        Returns (observation{batch_size, observation_len}, action{batch_size, 1},
-                 reward{batch_size, 1}, q_vals{batch_size, max_moves})
->>>>>>> 6e936095
         """
         indices = np.random.choice(self._sample_range[:self.size], size=batch_size)
         return self[indices]
